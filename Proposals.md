# WASI proposals

WASI APIs are developed as proposals. These proposals go through 5 phases of development (following the [WebAssembly CG's Phase Process]).

You can learn more about contributing new proposals (and other ways to contribute) in our [Contributing] guide.

[WebAssembly CG's Phase Process]: https://github.com/WebAssembly/meetings/blob/main/process/phases.md
[Contributing]: https://github.com/WebAssembly/WASI/blob/main/Contributing.md

## Active Proposals

### Phase 5 - The Feature is Standardized (WG)

| Proposal                                                                       | Champion                               | Versions |
| ------------------------------------------------------------------------------ | -------------------------------------- | -------- |

### Phase 4 - Standardize the Feature (WG)

| Proposal                                                                       | Champion                               | Versions |
| ------------------------------------------------------------------------------ | -------------------------------------- | -------- |

### Phase 3 - Implementation Phase (CG + WG)

| Proposal                                                                       | Champion                               | Versions |
| ------------------------------------------------------------------------------ | -------------------------------------- | -------- |

### Phase 2 - Proposed Spec Text Available (CG + WG)

| Proposal                                                                       | Champion                               | Versions |
| ------------------------------------------------------------------------------ | -------------------------------------- | -------- |
| [I/O][wasi-io]                                                                 | Dan Gohman                             |          |
| [Filesystem][wasi-filesystem]                                                  | Dan Gohman                             |          |
| [Clocks][wasi-clocks]                                                          | Dan Gohman                             |          |
| [Random][wasi-random]                                                          | Dan Gohman                             |          |
| [Poll][wasi-poll]                                                              | Dan Gohman                             |          |
| [Sockets][wasi-sockets]                                                        | Dave Bakker                            |          |
| [Machine Learning (wasi-nn)][wasi-nn]                                          | Andrew Brown and Mingqiu Sun           |          |

### Phase 1 - Feature Proposal (CG)

| Proposal                                                                       | Champion                               | Versions |
| ------------------------------------------------------------------------------ | -------------------------------------- | -------- |
| [Blob Store][wasi-blob-store]                                                  | Jiaxiao Zhou, Dan Chiarlone, David Justice |          | 
| [Crypto][wasi-crypto]                                                          | Frank Denis and Daiki Ueno             |          |
| [Digital I/O][wasi-digital-io]                      | Emiel Van Severen |          |
| [Distributed Lock Service][wasi-distributed-lock-service]                      | Jiaxiao Zhou, Dan Chiarlone, David Justice |          |
| [HTTP][wasi-http]                                                              | Piotr Sikora, Jiaxiao Zhou, Dan Chiarlone, David Justice |          |
| [I2C][wasi-i2c]                      | Emiel Van Severen |          |
| [Key-value Store][wasi-kv-store]                                               | Jiaxiao Zhou, Dan Chiarlone, David Justice |          |
| [Logging][wasi-logging]                                               | Dan Gohman |          |
| [Message Queue][wasi-message-queue]                                            | Jiaxiao Zhou, Dan Chiarlone, David Justice |          |
| [Parallel][wasi-parallel]                                                      | Andrew Brown                           |          |
<<<<<<< HEAD
| [Pattern Match][wasi-pattern-match]                                                      | Jianjun Zhu                           |          |
| [Pub/sub][wasi-pubsub]                                                         | Jiaxiao Zhou, Dan Chiarlone, David Justice |          |
| [Runtime Config][wasi-runtime-config]                                          | Jiaxiao Zhou, Dan Chiarlone, David Justice |          |
| [Sockets][wasi-sockets]                                                        | Dave Bakker                            |          |
=======
| [Patern Match][wasi-pattern-match]                                                      | Jianjun Zhu                           |          |
| [Pub/sub][wasi-pubsub]                                                         | Jiaxiao Zhou, Dan Chiarlone, David Justice |          | 
| [Runtime Config][wasi-runtime-config]                                          | Jiaxiao Zhou, Dan Chiarlone, David Justice |          | 
>>>>>>> a51a66df
| [SPI][wasi-spi]                      | Emiel Van Severen |          |
| [SQL][wasi-sql]                                                                | Jiaxiao Zhou, Dan Chiarlone, David Justice |          |
| [SQL Embed][wasi-sql-embed]                                                                | Kyle Brown |          |
| [Threads][wasi-threads]                                                        | Alexandru Ene, Marcin Kolny, Andrew Brown |          |
| [URL][wasi-url]                                                                | Radu Matei       |          |
| [CLI][wasi-cli]                                                                | Dan Gohman                             |          |

### Phase 0 - Pre-Proposal (CG)

**Note:** The pre-proposal phase is simply meant as a way to share ideas. This means that there may be overlap between pre-proposals. It also means that the WASI subgroup has not yet decided that the pre-proposal is in scope for WASI.

| Proposal                                                                       | Champion                               | Versions |
| ------------------------------------------------------------------------------ | -------------------------------------- | -------- |
| [singlestore-labs/wasi-data][wasi-data]                                        | Bailey Hayes                           |          |
| [proxy-wasm/spec][wasi-proxy-wasm] (will advance as multiple, smaller proposals)    | Piotr Sikora                           |          |

## Versioning

Once a proposal reaches Phase 3, we expect the champions to start creating releases, following the conventions of semantic versioning (semver). Releases for active proposals are linked in the chart above.

Proposals remain in the 0.x semver range until they reach Phase 5 and are fully standardized. At that point, a 1.0 release should be made available.

For some APIs, it makes sense to add new features after the API itself has reached Phase 5. These feature additions should go through the same standardization process. Once they have reached Phase 5, the minor version number of the release should be incremented.

Some APIs may require backwards-incompatible changes over time. In these cases, we allow proposals to increment the major version number _only if_ the old API can be implmented in terms of the new API. As part of the new version, champions are expected to provide a tool that enables this backwards-compatibility. If that is not possible, then a new API proposal with a new name should be started. The original API can then be deprecated over time if it makes sense to do so.

[WebAssembly CG Phases process]: https://github.com/WebAssembly/meetings/blob/master/process/phases.md
[witx]: https://github.com/WebAssembly/WASI/blob/main/tools/witx-docs.md
[ephemeral/snapshot/old process]: https://github.com/WebAssembly/WASI/blob/master/phases/README.md

[wasi-blob-store]: https://github.com/WebAssembly/wasi-blob-store
[wasi-clocks]: https://github.com/WebAssembly/wasi-clocks
[wasi-crypto]: https://github.com/WebAssembly/wasi-crypto
[wasi-data]: https://github.com/singlestore-labs/wasi-data
[wasi-digital-io]: https://github.com/WebAssembly/wasi-digital-io
[wasi-distributed-lock-service]: https://github.com/WebAssembly/wasi-distributed-lock-service
[wasi-filesystem]: https://github.com/WebAssembly/wasi-filesystem
[wasi-http]: https://github.com/WebAssembly/wasi-http
[wasi-i2c]: https://github.com/WebAssembly/wasi-i2c
[wasi-io]: https://github.com/WebAssembly/wasi-io
[wasi-kv-store]: https://github.com/WebAssembly/wasi-kv-store
[wasi-logging]: https://github.com/WebAssembly/wasi-logging
[wasi-message-queue]: https://github.com/WebAssembly/wasi-message-queue
[wasi-nn]: https://github.com/WebAssembly/wasi-nn
[wasi-parallel]: https://github.com/WebAssembly/wasi-parallel
[wasi-pattern-match]: https://github.com/WebAssembly/wasi-pattern-match
[wasi-poll]: https://github.com/WebAssembly/wasi-poll
[wasi-proxy-wasm]: https://github.com/proxy-wasm/spec
[wasi-pubsub]: https://github.com/WebAssembly/wasi-pubsub
[wasi-random]: https://github.com/WebAssembly/wasi-random
[wasi-runtime-config]: https://github.com/WebAssembly/wasi-runtime-config
[wasi-sockets]: https://github.com/WebAssembly/wasi-sockets
[wasi-spi]: https://github.com/WebAssembly/wasi-spi
[wasi-sql]: https://github.com/WebAssembly/wasi-sql
[wasi-sql-embed]: https://github.com/WebAssembly/wasi-sql-embed
[wasi-threads]: https://github.com/WebAssembly/wasi-native-threads
[wasi-url]: https://github.com/WebAssembly/wasi-url
[wasi-cli]: https://github.com/WebAssembly/wasi-cli<|MERGE_RESOLUTION|>--- conflicted
+++ resolved
@@ -50,16 +50,9 @@
 | [Logging][wasi-logging]                                               | Dan Gohman |          |
 | [Message Queue][wasi-message-queue]                                            | Jiaxiao Zhou, Dan Chiarlone, David Justice |          |
 | [Parallel][wasi-parallel]                                                      | Andrew Brown                           |          |
-<<<<<<< HEAD
 | [Pattern Match][wasi-pattern-match]                                                      | Jianjun Zhu                           |          |
-| [Pub/sub][wasi-pubsub]                                                         | Jiaxiao Zhou, Dan Chiarlone, David Justice |          |
-| [Runtime Config][wasi-runtime-config]                                          | Jiaxiao Zhou, Dan Chiarlone, David Justice |          |
-| [Sockets][wasi-sockets]                                                        | Dave Bakker                            |          |
-=======
-| [Patern Match][wasi-pattern-match]                                                      | Jianjun Zhu                           |          |
 | [Pub/sub][wasi-pubsub]                                                         | Jiaxiao Zhou, Dan Chiarlone, David Justice |          | 
 | [Runtime Config][wasi-runtime-config]                                          | Jiaxiao Zhou, Dan Chiarlone, David Justice |          | 
->>>>>>> a51a66df
 | [SPI][wasi-spi]                      | Emiel Van Severen |          |
 | [SQL][wasi-sql]                                                                | Jiaxiao Zhou, Dan Chiarlone, David Justice |          |
 | [SQL Embed][wasi-sql-embed]                                                                | Kyle Brown |          |
