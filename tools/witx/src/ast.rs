use crate::Abi;
use std::collections::{HashMap, HashSet};
use std::rc::Rc;

#[derive(Debug, Clone, PartialEq, Eq, Hash, PartialOrd, Ord)]
pub struct Id(String);

impl Id {
    pub fn new<S: AsRef<str>>(s: S) -> Self {
        Id(s.as_ref().to_string())
    }
    pub fn as_str(&self) -> &str {
        self.0.as_str()
    }
}

impl AsRef<str> for Id {
    fn as_ref(&self) -> &str {
        self.0.as_ref()
    }
}

impl PartialEq<&str> for Id {
    fn eq(&self, rhs: &&str) -> bool {
        PartialEq::eq(self.as_ref(), *rhs)
    }
}

impl PartialEq<Id> for &str {
    fn eq(&self, rhs: &Id) -> bool {
        PartialEq::eq(*self, rhs.as_ref())
    }
}

impl From<&str> for Id {
    fn from(s: &str) -> Self {
        Self::new(s)
    }
}

#[derive(Debug, Clone)]
pub struct Module {
    name: Id,
    module_id: ModuleId,
    types: Vec<Rc<NamedType>>,
    type_map: HashMap<Id, Rc<NamedType>>,

    resources: Vec<Rc<Resource>>,
    resource_map: HashMap<Id, Rc<Resource>>,

    funcs: Vec<Rc<Function>>,
    func_map: HashMap<Id, Rc<Function>>,

    constants: Vec<Constant>,
}

#[derive(Debug, Clone, Hash, Eq, PartialEq, Ord, PartialOrd)]
pub struct ModuleId(pub(crate) Rc<std::path::PathBuf>);

impl Module {
    pub(crate) fn new(name: Id, module_id: ModuleId) -> Module {
        Module {
            name,
            module_id,
            types: Default::default(),
            type_map: Default::default(),
            resources: Default::default(),
            resource_map: Default::default(),
            funcs: Default::default(),
            func_map: Default::default(),
            constants: Default::default(),
        }
    }

    pub fn name(&self) -> &Id {
        &self.name
    }

    pub fn module_id(&self) -> &ModuleId {
        &self.module_id
    }

    pub(crate) fn push_type(&mut self, ty: Rc<NamedType>) {
        assert!(self.type_map.insert(ty.name.clone(), ty.clone()).is_none());
        self.types.push(ty);
    }

    pub(crate) fn push_resource(&mut self, r: Rc<Resource>) {
        assert!(self
            .resource_map
            .insert(r.name.clone(), r.clone())
            .is_none());
        self.resources.push(r);
    }

    pub(crate) fn push_func(&mut self, func: Rc<Function>) {
        assert!(self
            .func_map
            .insert(func.name.clone(), func.clone())
            .is_none());
        self.funcs.push(func);
    }

    pub(crate) fn push_constant(&mut self, constant: Constant) {
        self.constants.push(constant);
    }

    pub fn typename(&self, name: &Id) -> Option<Rc<NamedType>> {
        self.type_map.get(name).cloned()
    }

    pub fn typenames<'a>(&'a self) -> impl Iterator<Item = &'a Rc<NamedType>> + 'a {
        self.types.iter()
    }

    pub fn resource(&self, name: &Id) -> Option<Rc<Resource>> {
        self.resource_map.get(name).cloned()
    }

    pub fn resources<'a>(&'a self) -> impl Iterator<Item = &'a Rc<Resource>> + 'a {
        self.resources.iter()
    }

    /// All of the (unique) types used as "err" variant of results returned from
    /// functions.
    pub fn error_types<'a>(&'a self) -> impl Iterator<Item = TypeRef> + 'a {
        let errors: HashSet<TypeRef> = self
            .funcs()
            .filter_map(|f| {
                if f.results.len() == 1 {
                    Some(f.results[0].tref.type_().clone())
                } else {
                    None
                }
            })
            .filter_map(|t| match &*t {
                Type::Variant(v) => {
                    let (_ok, err) = v.as_expected()?;
                    Some(err?.clone())
                }
                _ => None,
            })
            .collect::<HashSet<TypeRef>>();
        errors.into_iter()
    }

    pub fn func(&self, name: &Id) -> Option<Rc<Function>> {
        self.func_map.get(&name).cloned()
    }

    pub fn funcs<'a>(&'a self) -> impl Iterator<Item = Rc<Function>> + 'a {
        self.funcs.iter().cloned()
    }

    pub fn constants<'a>(&'a self) -> impl Iterator<Item = &'a Constant> + 'a {
        self.constants.iter()
    }
}

#[derive(Debug, Clone, PartialEq, Eq, Hash)]
pub enum TypeRef {
    Name(Rc<NamedType>),
    Value(Rc<Type>),
}

impl TypeRef {
    pub fn type_(&self) -> &Rc<Type> {
        match self {
            TypeRef::Name(named) => named.type_(),
            TypeRef::Value(v) => v,
        }
    }

    pub fn name(&self) -> Option<&NamedType> {
        match self {
            TypeRef::Name(n) => Some(n),
            TypeRef::Value(_) => None,
        }
    }

    pub fn named(&self) -> bool {
        match self {
            TypeRef::Name(_) => true,
            TypeRef::Value(_) => false,
        }
    }

    pub fn type_equal(&self, other: &TypeRef) -> bool {
        self.type_().type_equal(other.type_())
    }
}

#[derive(Debug, Clone, PartialEq, Eq, Hash)]
pub struct NamedType {
    pub name: Id,
    pub module: ModuleId,
    pub tref: TypeRef,
    pub docs: String,
}

impl NamedType {
    pub fn type_(&self) -> &Rc<Type> {
        self.tref.type_()
    }
}

/// Structure of all possible interface types.
///
/// Note that this is intended to match the interface types proposal itself.
/// Currently this is relatively close to that with just a few `*.witx`
/// extensions for now.
#[derive(Debug, Clone, PartialEq, Eq, Hash)]
pub enum Type {
    /// A structure with named field.
    Record(RecordDatatype),
    /// An enumeration where a value is one of a number of variants.
    Variant(Variant),
    /// A "handle" which is an un-forgeable reference. Today this is an `i32`
    /// where a module can't forge and use integers it was not already given
    /// access to.
    Handle(HandleDatatype),
    /// A list of a type, stored in linear memory.
    ///
    /// Note that lists of `char` are specialized to indicate strings.
    List(TypeRef),
    /// A `witx`-specific type representing a raw mutable pointer into linear
    /// memory
    Pointer(TypeRef),
    /// A `witx`-specific type representing a raw const pointer into linear
    /// memory
    ConstPointer(TypeRef),
    /// A buffer type representing a window in memory
    Buffer(Buffer),
    /// A builtin base-case type.
    Builtin(BuiltinType),
}

impl Type {
    /// Returns a human-readable string to describe this type.
    pub fn kind(&self) -> &'static str {
        use Type::*;
        match self {
            Record(_) => "record",
            Variant(_) => "variant",
            Handle(_) => "handle",
            List(_) => "list",
            Pointer(_) => "pointer",
            ConstPointer(_) => "constpointer",
            Buffer(_) => "buffer",
            Builtin(_) => "builtin",
        }
    }

<<<<<<< HEAD
    /// Returns whether the in-memory representation of this type will always be
    /// valid regardless of the value of all the bits in memory.
    ///
    /// This is only true for numerical types, pointers, and records of these
    /// values. This is used for canonical lifting/lowering of lists.
    pub fn all_bits_valid(&self) -> bool {
        match self {
            Type::Record(r) => r.members.iter().all(|t| t.tref.type_().all_bits_valid()),

            Type::Builtin(BuiltinType::Char)
            | Type::Variant(_)
            | Type::Handle(_)
            | Type::Buffer(_)
            | Type::List(_) => false,

            Type::Builtin(BuiltinType::U8 { .. })
            | Type::Builtin(BuiltinType::S8)
            | Type::Builtin(BuiltinType::U16)
            | Type::Builtin(BuiltinType::S16)
            | Type::Builtin(BuiltinType::U32 { .. })
            | Type::Builtin(BuiltinType::S32)
            | Type::Builtin(BuiltinType::U64)
            | Type::Builtin(BuiltinType::S64)
            | Type::Builtin(BuiltinType::F32)
            | Type::Builtin(BuiltinType::F64)
            | Type::Pointer(_)
            | Type::ConstPointer(_) => true,
=======
    pub fn type_equal(&self, other: &Type) -> bool {
        match self {
            Type::Record(a) => match other {
                Type::Record(b) => a.type_equal(b),
                _ => false,
            },
            Type::Variant(a) => match other {
                Type::Variant(b) => a.type_equal(b),
                _ => false,
            },
            Type::Handle(a) => match other {
                Type::Handle(b) => a.type_equal(b),
                _ => false,
            },
            Type::List(a) => match other {
                Type::List(b) => a.type_equal(b),
                _ => false,
            },
            Type::Pointer(a) => match other {
                Type::Pointer(b) => a.type_equal(b),
                _ => false,
            },
            Type::ConstPointer(a) => match other {
                Type::ConstPointer(b) => a.type_equal(b),
                _ => false,
            },
            Type::Builtin(a) => match other {
                Type::Builtin(b) => a == b,
                _ => false,
            },
>>>>>>> 834679b8
        }
    }
}

#[derive(Debug, Clone, Copy, PartialEq, Eq, Hash)]
pub enum BuiltinType {
    /// This is a 32-bit unicode scalar value, not a code point.
    ///
    /// Same as the Rust language's `char` type.
    Char,
    /// An 8-bit unsigned integer.
    U8 {
        /// Indicates whether this type is intended to represent the `char`
        /// type in the C language. The C `char` type is often unsigned, but
        /// it's language-specific. At an interface-types level this is an
        /// unsigned byte but binding generators may wish to bind this as the
        /// language-specific representation for a C character instead.
        ///
        /// This is also currently used exclusively in conjunction with `@witx
        /// pointer` to hint that it's pointing to unicode string data as well.
        lang_c_char: bool,
    },
    /// A 16-bit unsigned integer.
    U16,
    /// A 32-bit unsigned integer.
    U32 {
        /// Indicates that this 32-bit value should actually be considered a
        /// pointer-like value in language bindings. At the interface types
        /// layer this is always a 32-bit unsigned value, but binding
        /// generators may wish to instead bind this as the equivalent of C's
        /// `size_t` for convenience with other APIs.
        ///
        /// This allows witx authors to communicate the intent that the
        /// argument or return-value is pointer-like.
        lang_ptr_size: bool,
    },
    /// A 64-bit unsigned integer.
    U64,
    /// An 8-bit signed integer
    S8,
    /// A 16-bit signed integer
    S16,
    /// A 32-bit signed integer
    S32,
    /// A 64-bit signed integer
    S64,
    /// A 32-bit floating point value.
    F32,
    /// A 64-bit floating point value.
    F64,
}

#[derive(Debug, Copy, Clone, PartialEq, Eq, Hash)]
pub enum IntRepr {
    U8,
    U16,
    U32,
    U64,
}

impl IntRepr {
    pub fn to_builtin(&self) -> BuiltinType {
        match self {
            IntRepr::U8 => BuiltinType::U8 { lang_c_char: false },
            IntRepr::U16 => BuiltinType::U16,
            IntRepr::U32 => BuiltinType::U32 {
                lang_ptr_size: false,
            },
            IntRepr::U64 => BuiltinType::U64,
        }
    }
}

/// A struct-like value with named fields.
///
/// Records map to `struct`s in most languages where this is a type with a
/// number of named fields that all have their own particular type. Field order
/// dictates layout in memory.
#[derive(Debug, Clone, PartialEq, Eq, Hash)]
pub struct RecordDatatype {
    /// A hint as to what this record might be.
    ///
    /// Note that in the future this will only be a hint, not a control of the
    /// actual representation itself. At this time though the record layout of
    /// bitflags is different from other types.
    pub kind: RecordKind,

    /// A list of named fields for this record.
    pub members: Vec<RecordMember>,
}

/// Different kinds of records used for hinting various language-specific types.
#[derive(Debug, Clone, PartialEq, Eq, Hash)]
pub enum RecordKind {
    /// A tuple where the name of all fields are consecutive integers starting
    /// at "0".
    Tuple,
    /// A record where all fields are `bool`s. Currently represented as an
    /// integer with bits set or not set.
    Bitflags(IntRepr),
    /// All other structures.
    Other,
}

#[derive(Debug, Clone, PartialEq, Eq, Hash)]
pub struct RecordMember {
    pub name: Id,
    pub tref: TypeRef,
    pub docs: String,
}

impl RecordDatatype {
    pub fn is_tuple(&self) -> bool {
        match self.kind {
            RecordKind::Tuple => true,
            _ => false,
        }
    }

    pub fn bitflags_repr(&self) -> Option<IntRepr> {
        match self.kind {
            RecordKind::Bitflags(i) => Some(i),
            _ => None,
        }
    }

    pub fn type_equal(&self, other: &RecordDatatype) -> bool {
        // Note that eventually we'll probably want to ignore ABI-style
        // differences where the fields are reordered but have the same types.
        // That's more of a subtyping-style check, however, and would require a
        // bit more infrastructure so we just go for strict equality for now.
        self.members.len() == other.members.len()
            && self
                .members
                .iter()
                .zip(&other.members)
                .all(|(a, b)| a.type_equal(b))
    }
}

impl RecordMember {
    pub fn type_equal(&self, other: &RecordMember) -> bool {
        self.name == other.name && self.tref.type_equal(&other.tref)
    }
}

impl RecordKind {
    pub fn infer(members: &[RecordMember]) -> RecordKind {
        if members.len() == 0 {
            return RecordKind::Other;
        }

        // Structs-of-bools are classified to get represented as bitflags.
        if members.iter().all(|t| is_bool(&t.tref)) {
            match members.len() {
                n if n <= 8 => return RecordKind::Bitflags(IntRepr::U8),
                n if n <= 16 => return RecordKind::Bitflags(IntRepr::U16),
                n if n <= 32 => return RecordKind::Bitflags(IntRepr::U32),
                n if n <= 64 => return RecordKind::Bitflags(IntRepr::U64),
                _ => {}
            }
        }

        // Members with consecutive integer names get represented as tuples.
        if members
            .iter()
            .enumerate()
            .all(|(i, m)| m.name.as_str().parse().ok() == Some(i))
        {
            return RecordKind::Tuple;
        }

        return RecordKind::Other;

        fn is_bool(t: &TypeRef) -> bool {
            match &**t.type_() {
                Type::Variant(v) => v.is_bool(),
                _ => false,
            }
        }
    }
}

/// A type which represents how values can be one of a set of possible cases.
///
/// This type maps to an `enum` in languages like Rust, but doesn't have an
/// equivalent in languages like JS or C. The closest analog in C is a tagged
/// union, but a `Variant` is always consistent whereas a tagged union in C
/// could be mis-tagged or such.
///
/// Variants are used to represent one of a possible set of types. For example
/// an enum-like variant, a result that is either success or failure, or even a
/// simple `bool`. Variants are primarily used heavily with various kinds of
/// shorthands in the `*.witx` format to represent idioms in languages.
#[derive(Debug, Clone, PartialEq, Eq, Hash)]
pub struct Variant {
    /// The bit representation of the width of this variant's tag when the
    /// variant is stored in memory.
    pub tag_repr: IntRepr,
    /// The possible cases that values of this variant type can take.
    pub cases: Vec<Case>,
}

impl Variant {
    pub fn infer_repr(cases: usize) -> IntRepr {
        match cases {
            n if n < u8::max_value() as usize => IntRepr::U8,
            n if n < u16::max_value() as usize => IntRepr::U16,
            n if n < u32::max_value() as usize => IntRepr::U32,
            n if n < u64::max_value() as usize => IntRepr::U64,
            _ => panic!("too many cases to fit in a repr"),
        }
    }

    /// If this variant looks like an `option` shorthand, return the type
    /// associated with option.
    ///
    /// Only matches variants fo the form:
    ///
    /// ```text
    /// (variant
    ///     (case "none")
    ///     (case "some" ty))
    /// ```
    pub fn as_option(&self) -> Option<&TypeRef> {
        if self.cases.len() != 2 {
            return None;
        }
        if self.cases[0].name != "none" || self.cases[0].tref.is_some() {
            return None;
        }
        if self.cases[1].name != "some" {
            return None;
        }
        self.cases[1].tref.as_ref()
    }

    /// If this variant looks like an `expected` shorthand, return the ok/err
    /// types associated with this result.
    ///
    /// Only matches variants fo the form:
    ///
    /// ```text
    /// (variant
    ///     (case "ok" ok?)
    ///     (case "err" err?))
    /// ```
    pub fn as_expected(&self) -> Option<(Option<&TypeRef>, Option<&TypeRef>)> {
        if self.cases.len() != 2 {
            return None;
        }
        if self.cases[0].name != "ok" {
            return None;
        }
        if self.cases[1].name != "err" {
            return None;
        }
        Some((self.cases[0].tref.as_ref(), self.cases[1].tref.as_ref()))
    }

    /// Returns whether this variant type is "bool-like" meaning that it matches
    /// this type:
    ///
    /// ```text
    /// (variant
    ///     (case "false")
    ///     (case "true"))
    /// ```
    pub fn is_bool(&self) -> bool {
        self.cases.len() == 2
            && self.cases[0].name == "false"
            && self.cases[1].name == "true"
            && self.cases[0].tref.is_none()
            && self.cases[1].tref.is_none()
    }

    /// Returns whether this variant type is "enum-like" meaning that all of its
    /// cases have no payload associated with them.
    pub fn is_enum(&self) -> bool {
        self.cases.iter().all(|c| c.tref.is_none())
    }

    pub fn type_equal(&self, other: &Variant) -> bool {
        // See the comment in `RecordDatatype::type_equal` for why strict
        // positional equality is required here
        self.tag_repr == other.tag_repr
            && self.cases.len() == other.cases.len()
            && self
                .cases
                .iter()
                .zip(&other.cases)
                .all(|(a, b)| a.type_equal(b))
    }
}

/// One of a number of possible types that a `Variant` can take.
#[derive(Debug, Clone, PartialEq, Eq, Hash)]
pub struct Case {
    /// The name of this case and how to identify it.
    pub name: Id,
    /// An optional payload type for this case and data that can be associated
    /// with it.
    pub tref: Option<TypeRef>,
    /// Documentation for this case.
    pub docs: String,
}

impl Case {
    pub fn type_equal(&self, other: &Case) -> bool {
        self.name == other.name
            && match (&self.tref, &other.tref) {
                (Some(a), Some(b)) => a.type_equal(b),
                (None, None) => true,
                _ => false,
            }
    }
}

#[derive(Debug, Clone, PartialEq, Eq, Hash)]
pub struct Resource {
    /// The local name within the module this resource is defined within. This
    /// may differ from the id of the resource itself.
    pub name: Id,
    /// The unique id assigned to this resource.
    pub resource_id: ResourceId,
    /// Documentation in the defining module, if any.
    pub docs: String,
}

/// A unique id used to determine whether two handles are nominally referring
/// to the same resource.
///
/// An id is composed of the definition location (a module id) and the original
/// name within that module.
#[derive(Debug, Clone, PartialEq, Eq, Hash)]
pub struct ResourceId {
    pub name: Id,
    pub module_id: ModuleId,
}

#[derive(Debug, Clone, PartialEq, Eq, Hash)]
pub struct HandleDatatype {
    /// The resource that this handle references, used for determining if two
    /// handle types are nominally equal to one another.
    pub resource_id: ResourceId,
}

impl HandleDatatype {
    pub fn type_equal(&self, other: &HandleDatatype) -> bool {
        self.resource_id == other.resource_id
    }
}

#[derive(Debug, Clone, PartialEq, Eq, Hash)]
pub struct Function {
    pub abi: Abi,
    pub name: Id,
    pub params: Vec<Param>,
    pub results: Vec<Param>,
    pub noreturn: bool,
    pub docs: String,
}

#[derive(Debug, Clone, PartialEq, Eq, Hash)]
pub struct Param {
    pub name: Id,
    pub tref: TypeRef,
    pub docs: String,
}

#[derive(Debug, Clone, PartialEq, Eq, Hash)]
pub struct Constant {
    pub ty: Id,
    pub name: Id,
    pub value: u64,
    pub docs: String,
}

#[derive(Debug, Clone, PartialEq, Eq, Hash)]
pub struct Buffer {
    /// Whether or not this is an `out` buffer (`true`) or an `in` buffer
    /// (`false`)
    pub out: bool,

    /// The type of items this buffer contains
    pub tref: TypeRef,
}<|MERGE_RESOLUTION|>--- conflicted
+++ resolved
@@ -251,7 +251,6 @@
         }
     }
 
-<<<<<<< HEAD
     /// Returns whether the in-memory representation of this type will always be
     /// valid regardless of the value of all the bits in memory.
     ///
@@ -279,7 +278,9 @@
             | Type::Builtin(BuiltinType::F64)
             | Type::Pointer(_)
             | Type::ConstPointer(_) => true,
-=======
+        }
+    }
+
     pub fn type_equal(&self, other: &Type) -> bool {
         match self {
             Type::Record(a) => match other {
@@ -310,7 +311,10 @@
                 Type::Builtin(b) => a == b,
                 _ => false,
             },
->>>>>>> 834679b8
+            Type::Buffer(a) => match other {
+                Type::Buffer(b) => a.type_equal(b),
+                _ => false,
+            },
         }
     }
 }
@@ -697,4 +701,10 @@
 
     /// The type of items this buffer contains
     pub tref: TypeRef,
+}
+
+impl Buffer {
+    pub fn type_equal(&self, other: &Buffer) -> bool {
+        self.out == other.out && self.tref.type_equal(&other.tref)
+    }
 }