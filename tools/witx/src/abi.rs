--- conflicted
+++ resolved
@@ -20,10 +20,9 @@
 //! of how to convert to and from wasm types and interface types. Code
 //! generators will need to implement the various instructions to support APIs.
 
-<<<<<<< HEAD
 use crate::{
-    Buffer, BuiltinType, Id, IntRepr, InterfaceFunc, InterfaceFuncParam, NamedType, RecordDatatype,
-    Type, TypeRef, Variant,
+    Buffer, BuiltinType, Function, Id, IntRepr, NamedType, Param, RecordDatatype, Type, TypeRef,
+    Variant,
 };
 use std::mem;
 
@@ -38,9 +37,6 @@
     /// `params`.
     pub retptr: Option<Vec<WasmType>>,
 }
-=======
-use crate::{BuiltinType, Function, Id, IntRepr, NamedType, Param, Type, TypeRef};
->>>>>>> 834679b8
 
 /// Enumerates wasm types used by interface types when lowering/lifting.
 #[derive(Debug, Copy, Clone, PartialEq, Eq)]
@@ -252,25 +248,6 @@
         /// representation of `f64`.
         F64FromIf64 : [1] => [1],
 
-<<<<<<< HEAD
-=======
-        /// Represents a call to a raw WebAssembly API. The module/name are
-        /// provided inline as well as the types if necessary.
-        CallWasm {
-            module: &'a str,
-            name: &'a str,
-            params: &'a [WasmType],
-            results: &'a [WasmType],
-        } : [params.len()] => [results.len()],
-
-        /// Same as `CallWasm`, except the dual where an interface is being
-        /// called rather than a raw wasm function.
-        CallInterface {
-            module: &'a str,
-            func: &'a Function,
-        } : [func.params.len()] => [func.results.len()],
-
->>>>>>> 834679b8
         /// Converts a native wasm `i32` to an interface type `s8`.
         ///
         /// This will truncate the upper bits of the `i32`.
@@ -595,7 +572,7 @@
         /// called rather than a raw wasm function.
         CallInterface {
             module: &'a str,
-            func: &'a InterfaceFunc,
+            func: &'a Function,
         } : [func.params.len()] => [func.results.len()],
 
         /// Returns `amt` values on the stack. This is always the last
@@ -659,12 +636,7 @@
     ///
     /// Returns an error string if they're not representable or returns `Ok` if
     /// they're indeed representable.
-<<<<<<< HEAD
-    pub fn validate(
-        &self,
-        params: &[InterfaceFuncParam],
-        results: &[InterfaceFuncParam],
-    ) -> Result<(), String> {
+    pub fn validate(&self, params: &[Param], results: &[Param]) -> Result<(), String> {
         for ty in params.iter() {
             self.validate_ty(ty.tref.type_(), true)?;
         }
@@ -677,9 +649,6 @@
             }
             Abi::Next => return Ok(()),
         }
-=======
-    pub fn validate(&self, _params: &[Param], results: &[Param]) -> Result<(), String> {
->>>>>>> 834679b8
         assert_eq!(*self, Abi::Preview1);
         match results.len() {
             0 => {}
@@ -987,11 +956,10 @@
     }
 }
 
-<<<<<<< HEAD
 /// Modes of calling a WebAssembly or host function.
 ///
 /// Each mode may have a slightly different codegen for some types, so
-/// [`InterfaceFunc::call`] takes this as a parameter to know in what context
+/// [`Function::call`] takes this as a parameter to know in what context
 /// the invocation is happening within.
 #[derive(Copy, Clone, Debug, PartialEq)]
 pub enum CallMode {
@@ -1043,18 +1011,6 @@
         match self {
             CallMode::DefinedExport | CallMode::DefinedImport => true,
             CallMode::DeclaredExport | CallMode::DeclaredImport => false,
-=======
-    /// This is the dual of [`Function::call_wasm`], except that instead of
-    /// calling a wasm signature it generates code to come from a wasm signature
-    /// and call an interface types signature.
-    pub fn call_interface(&self, module: &Id, bindgen: &mut impl Bindgen) {
-        assert_eq!(self.abi, Abi::Preview1);
-        Generator {
-            bindgen,
-            operands: vec![],
-            results: vec![],
-            stack: vec![],
->>>>>>> 834679b8
         }
     }
 }
@@ -1069,7 +1025,6 @@
     return_pointers: Vec<B::Operand>,
 }
 
-<<<<<<< HEAD
 impl<'a, B: Bindgen> Generator<'a, B> {
     fn new(abi: Abi, mode: CallMode, bindgen: &'a mut B) -> Generator<'a, B> {
         Generator {
@@ -1080,19 +1035,10 @@
             results: Vec::new(),
             stack: Vec::new(),
             return_pointers: Vec::new(),
-=======
-impl<B: Bindgen> Generator<'_, B> {
-    fn call_wasm(&mut self, module: &Id, func: &Function) {
-        // Translate all parameters which are interface values by lowering them
-        // to their wasm types.
-        for (nth, param) in func.params.iter().enumerate() {
-            self.emit(&Instruction::GetArg { nth });
-            self.lower(&param.tref, None);
->>>>>>> 834679b8
-        }
-    }
-
-    fn call(&mut self, module: &Id, func: &InterfaceFunc) {
+        }
+    }
+
+    fn call(&mut self, module: &Id, func: &Function) {
         let sig = func.wasm_signature(self.mode);
 
         match self.mode {
@@ -1215,7 +1161,7 @@
     ///
     /// Inserts instructions necesesary to lift those types into their
     /// interface types equivalent.
-    fn lift_all(&mut self, tys: &[InterfaceFuncParam]) {
+    fn lift_all(&mut self, tys: &[Param]) {
         let mut temp = Vec::new();
         let operands = tys
             .iter()
@@ -1243,11 +1189,10 @@
         }
     }
 
-<<<<<<< HEAD
     /// Assumes that the value for `tys` is already on the stack, and then
     /// converts all of those values into their wasm types by lowering each
     /// argument in-order.
-    fn lower_all(&mut self, tys: &[InterfaceFuncParam], mut nargs: Option<usize>) {
+    fn lower_all(&mut self, tys: &[Param], mut nargs: Option<usize>) {
         let operands = self
             .stack
             .drain(self.stack.len() - tys.len()..)
@@ -1257,30 +1202,6 @@
             self.lower(&ty.tref, nargs.as_mut());
         }
     }
-=======
-    fn call_interface(&mut self, module: &Id, func: &Function) {
-        // Lift all wasm parameters into interface types first.
-        //
-        // Note that consuming arguments is somewhat janky right now by manually
-        // giving lists a second argument for their length. In the future we'll
-        // probably want to refactor the `lift` function to internally know how
-        // to consume arguments.
-        let mut nth = 0;
-        for param in func.params.iter() {
-            self.emit(&Instruction::GetArg { nth });
-            nth += 1;
-            if let Type::List(_) = &**param.tref.type_() {
-                self.emit(&Instruction::GetArg { nth });
-                nth += 1;
-            }
-            self.lift(&param.tref, false);
-        }
-
-        self.emit(&Instruction::CallInterface {
-            module: module.as_str(),
-            func,
-        });
->>>>>>> 834679b8
 
     /// Assumes `types.len()` values are on the stack and stores them all into
     /// the return pointer of this function, specified in the last argument.
@@ -1609,7 +1530,7 @@
         }
     }
 
-    fn prep_return_pointer(&mut self, sig: &WasmSignature, results: &[InterfaceFuncParam]) {
+    fn prep_return_pointer(&mut self, sig: &WasmSignature, results: &[Param]) {
         match self.abi {
             Abi::Preview1 => {
                 assert!(results.len() < 2);
