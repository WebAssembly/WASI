use crate::{Abi, BuiltinType};
use wast::parser::{Parse, Parser, Peek, Result};

///! Parser turns s-expressions into unvalidated syntax constructs.
///! conventions:
///! `Type::starts_parsing(s-expr) -> bool` is for look-ahead: we use
///! this predicate to combine parsers for different `Type`s where both
///! alternatives are accepted.
///! `Type::parse(sexpr: &SExpr) -> Result<Self, ParseError>` takes a single
///! s-expression and parses it into a `Self`.
///! for parsers that take a subset of a vector s-expression, the signature
///! `Type::parse(sexprs: &[SExpr], location: Location) -> Result<Self, ParseError>`
///! has an additional `Location` argument, which should point to the parent SExpr::Vec.
///! This is used for error reporting in case the slice doesn't have the number of elements
///! expected.

mod kw {
    pub use wast::kw::{export, func, import, memory, module, param, result};

    wast::custom_keyword!(case);
    wast::custom_keyword!(char8);
    wast::custom_keyword!(char);
    wast::custom_keyword!(const_pointer);
    wast::custom_keyword!(f32);
    wast::custom_keyword!(f64);
    wast::custom_keyword!(field);
    wast::custom_keyword!(empty);
    wast::custom_keyword!(error);
    wast::custom_keyword!(expected);
    wast::custom_keyword!(flags);
    wast::custom_keyword!(from);
    wast::custom_keyword!(handle);
    wast::custom_keyword!(list);
    wast::custom_keyword!(noreturn);
    wast::custom_keyword!(pointer);
    wast::custom_keyword!(record);
    wast::custom_keyword!(r#as = "as");
    wast::custom_keyword!(r#const = "const");
    wast::custom_keyword!(r#enum = "enum");
    wast::custom_keyword!(r#union = "union");
    wast::custom_keyword!(r#use = "use");
    wast::custom_keyword!(repr);
    wast::custom_keyword!(resource);
    wast::custom_keyword!(s16);
    wast::custom_keyword!(s32);
    wast::custom_keyword!(s64);
    wast::custom_keyword!(s8);
    wast::custom_keyword!(string);
    wast::custom_keyword!(tag);
    wast::custom_keyword!(tuple);
    wast::custom_keyword!(typename);
    wast::custom_keyword!(u16);
    wast::custom_keyword!(u32);
    wast::custom_keyword!(u64);
    wast::custom_keyword!(u8);
    wast::custom_keyword!(usize);
    wast::custom_keyword!(variant);
    wast::custom_keyword!(bool_ = "bool");
    wast::custom_keyword!(option);
    wast::custom_keyword!(in_buffer = "in-buffer");
    wast::custom_keyword!(out_buffer = "out-buffer");
}

mod annotation {
    wast::annotation!(interface);
    wast::annotation!(witx);
}

impl Parse<'_> for BuiltinType {
    fn parse(parser: Parser<'_>) -> Result<Self> {
        let mut l = parser.lookahead1();
        if l.peek::<kw::char>() {
            parser.parse::<kw::char>()?;
            Ok(BuiltinType::Char)
        } else if l.peek::<kw::u8>() {
            parser.parse::<kw::u8>()?;
            Ok(BuiltinType::U8 { lang_c_char: false })
        } else if l.peek::<kw::u16>() {
            parser.parse::<kw::u16>()?;
            Ok(BuiltinType::U16)
        } else if l.peek::<kw::u32>() {
            parser.parse::<kw::u32>()?;
            Ok(BuiltinType::U32 {
                lang_ptr_size: false,
            })
        } else if l.peek::<kw::u64>() {
            parser.parse::<kw::u64>()?;
            Ok(BuiltinType::U64)
        } else if l.peek::<kw::s8>() {
            parser.parse::<kw::s8>()?;
            Ok(BuiltinType::S8)
        } else if l.peek::<kw::s16>() {
            parser.parse::<kw::s16>()?;
            Ok(BuiltinType::S16)
        } else if l.peek::<kw::s32>() {
            parser.parse::<kw::s32>()?;
            Ok(BuiltinType::S32)
        } else if l.peek::<kw::s64>() {
            parser.parse::<kw::s64>()?;
            Ok(BuiltinType::S64)
        } else if l.peek::<kw::f32>() {
            parser.parse::<kw::f32>()?;
            Ok(BuiltinType::F32)
        } else if l.peek::<kw::f64>() {
            parser.parse::<kw::f64>()?;
            Ok(BuiltinType::F64)
        } else {
            Err(l.error())
        }
    }
}

impl wast::parser::Peek for BuiltinType {
    fn peek(cursor: wast::parser::Cursor<'_>) -> bool {
        <kw::char as Peek>::peek(cursor)
            || <kw::u8 as Peek>::peek(cursor)
            || <kw::u16 as Peek>::peek(cursor)
            || <kw::u32 as Peek>::peek(cursor)
            || <kw::u64 as Peek>::peek(cursor)
            || <kw::s8 as Peek>::peek(cursor)
            || <kw::s16 as Peek>::peek(cursor)
            || <kw::s32 as Peek>::peek(cursor)
            || <kw::s64 as Peek>::peek(cursor)
            || <kw::f32 as Peek>::peek(cursor)
            || <kw::f64 as Peek>::peek(cursor)
    }

    fn display() -> &'static str {
        "builtin type"
    }
}

#[derive(Debug, Clone, PartialEq, Eq, Default)]
pub struct CommentSyntax<'a> {
    pub comments: Vec<&'a str>,
}

impl<'a> Parse<'a> for CommentSyntax<'a> {
    fn parse(parser: Parser<'a>) -> Result<CommentSyntax<'a>> {
        let comments = parser.step(|mut cursor| {
            let mut comments = Vec::new();
            loop {
                let (comment, c) = match cursor.comment() {
                    Some(pair) => pair,
                    None => break,
                };
                cursor = c;
                comments.push(if comment.starts_with(";;") {
                    &comment[2..]
                } else {
                    &comment[2..comment.len() - 2]
                });
            }
            Ok((comments, cursor))
        })?;
        Ok(CommentSyntax { comments })
    }
}

impl<'a> CommentSyntax<'a> {
    pub fn docs(&self) -> String {
        // Perform a small amount of preprocessing by removing all trailing
        // whitespace, and then also filter for only "doc comments" which are `;;;`
        // or `(;; ... ;)`.
        let docs = self
            .comments
            .iter()
            .map(|d| d.trim_end())
            .filter_map(|d| {
                if d.starts_with(";") {
                    Some(&d[1..])
                } else {
                    None
                }
            })
            .collect::<Vec<_>>();

        // Figure out how much leading whitespace we're going to be trimming from
        // all docs, trimming the minimum amount in each doc comment.
        let to_trim = docs
            .iter()
            .filter(|d| !d.is_empty())
            .map(|d| d.len() - d.trim().len())
            .min()
            .unwrap_or(0);

        // Separate all documents by a newline and collect everything into a single
        // string.
        let mut ret = String::new();
        for doc in docs {
            if !doc.is_empty() {
                ret.push_str(doc[to_trim..].trim_end());
            }
            ret.push_str("\n");
        }
        return ret;
    }
}

#[derive(Debug, Clone, PartialEq, Eq, Default)]
pub struct Documented<'a, T> {
    pub comments: CommentSyntax<'a>,
    pub item: T,
}

impl<'a, T: Parse<'a>> Parse<'a> for Documented<'a, T> {
    fn parse(parser: Parser<'a>) -> Result<Self> {
        let comments = parser.parse()?;
        let item = parser.parse()?;
        Ok(Documented { comments, item })
    }
}

#[derive(Debug, Clone)]
pub struct TopLevelModule<'a> {
    pub decls: Vec<Documented<'a, TopLevelSyntax<'a>>>,
    pub module_name: Option<wast::Id<'a>>,
    pub functions: Vec<Documented<'a, FunctionSyntax<'a>>>,
}

impl<'a> Parse<'a> for TopLevelModule<'a> {
    fn parse(parser: Parser<'a>) -> Result<Self> {
        let _r1 = parser.register_annotation("witx");
        let _r2 = parser.register_annotation("interface");

        let mut decls = Vec::new();
        let mut functions = Vec::new();
        let mut module_name = None;

        let mut comments = parser.parse()?;
        loop {
            if parser.peek2::<kw::r#use>()
                || parser.peek2::<annotation::witx>()
                || parser.peek2::<kw::typename>()
                || parser.peek2::<kw::resource>()
            {
                decls.push(Documented {
                    comments,
                    item: parser.parens(|p| p.parse())?,
                });
                comments = parser.parse()?;
            } else {
                break;
            }
        }

        if parser.peek2::<kw::module>() {
            parser.parens(|p| {
                p.parse::<kw::module>()?;
                module_name = p.parse()?;
                while !p.is_empty() {
                    functions.push(Documented {
                        comments: parser.parse()?,
                        item: p.parens(|p| p.parse())?,
                    });
                }
                Ok(())
            })?;
        }

        Ok(TopLevelModule {
            decls,
            module_name,
            functions,
        })
    }
}

#[derive(Debug, Clone)]
pub enum TopLevelSyntax<'a> {
    Decl(DeclSyntax<'a>),
    Use(UseSyntax<'a>),
}

impl<'a> Parse<'a> for TopLevelSyntax<'a> {
    fn parse(parser: Parser<'a>) -> Result<Self> {
        if parser.peek::<kw::r#use>() {
            Ok(TopLevelSyntax::Use(parser.parse()?))
        } else {
            Ok(TopLevelSyntax::Decl(parser.parse()?))
        }
    }
}

#[derive(Debug, Clone)]
pub enum DeclSyntax<'a> {
    Typename(TypenameSyntax<'a>),
    Resource(ResourceSyntax<'a>),
    Const(Documented<'a, ConstSyntax<'a>>),
}

impl<'a> Parse<'a> for DeclSyntax<'a> {
    fn parse(parser: Parser<'a>) -> Result<Self> {
        let mut l = parser.lookahead1();
        if l.peek::<kw::typename>() {
            Ok(DeclSyntax::Typename(parser.parse()?))
        } else if l.peek::<annotation::witx>() {
            Ok(DeclSyntax::Const(parser.parse()?))
        } else if l.peek::<kw::resource>() {
            Ok(DeclSyntax::Resource(parser.parse()?))
        } else {
            Err(l.error())
        }
    }
}

#[derive(Debug, Clone, PartialEq, Eq)]
pub struct UseSyntax<'a> {
    pub names: UsedNames<'a>,
    pub from: wast::Id<'a>,
}

impl<'a> Parse<'a> for UseSyntax<'a> {
    fn parse(parser: Parser<'a>) -> Result<Self> {
        parser.parse::<kw::r#use>()?;
        let names = parser.parse()?;
        parser.parse::<kw::from>()?;
        let from = parser.parse()?;
        Ok(UseSyntax { names, from })
    }
}

#[derive(Debug, Clone, PartialEq, Eq)]
pub enum UsedNames<'a> {
    List(Vec<UseName<'a>>),
    All(wast::Span),
}

impl<'a> Parse<'a> for UsedNames<'a> {
    fn parse(parser: Parser<'a>) -> Result<Self> {
        wast::custom_reserved!(star = "*");
        if parser.peek::<star>() {
            let t = parser.parse::<star>()?;
            return Ok(UsedNames::All(t.0));
        }
        let mut names = Vec::new();
        names.push(parser.parse()?);
        while !parser.peek::<kw::from>() {
            names.push(parser.parse()?);
        }
        Ok(UsedNames::List(names))
    }
}

#[derive(Debug, Clone, PartialEq, Eq)]
pub struct UseName<'a> {
    pub other_name: wast::Id<'a>,
    pub our_name: wast::Id<'a>,
}

impl<'a> Parse<'a> for UseName<'a> {
    fn parse(parser: Parser<'a>) -> Result<Self> {
        let (other_name, our_name) = if parser.peek::<wast::Id>() {
            let name = parser.parse()?;
            (name, name)
        } else {
            parser.parens(|p| {
                let other_name = p.parse()?;
                p.parse::<kw::r#as>()?;
                let our_name = p.parse()?;
                Ok((other_name, our_name))
            })?
        };
        Ok(UseName {
            other_name,
            our_name,
        })
    }
}

#[derive(Debug, Clone, PartialEq, Eq)]
pub struct TypenameSyntax<'a> {
    pub ident: wast::Id<'a>,
    pub def: TypedefSyntax<'a>,
}

impl<'a> Parse<'a> for TypenameSyntax<'a> {
    fn parse(parser: Parser<'a>) -> Result<Self> {
        parser.parse::<kw::typename>()?;
        let ident = parser.parse()?;
        let def = parser.parse()?;
        Ok(TypenameSyntax { ident, def })
    }
}

#[derive(Debug, Clone, PartialEq, Eq)]
pub enum TypedefSyntax<'a> {
    Enum(EnumSyntax<'a>),
    Tuple(TupleSyntax<'a>),
    Expected(ExpectedSyntax<'a>),
    Option(OptionSyntax<'a>),
    Flags(FlagsSyntax<'a>),
    Record(RecordSyntax<'a>),
    Union(UnionSyntax<'a>),
    Variant(VariantSyntax<'a>),
    Handle(HandleSyntax<'a>),
    List(Box<TypedefSyntax<'a>>),
    Pointer(Box<TypedefSyntax<'a>>),
    ConstPointer(Box<TypedefSyntax<'a>>),
    Buffer(BufferSyntax<'a>),
    Builtin(BuiltinType),
    Ident(wast::Id<'a>),
    String,
    Bool,
}

impl<'a> Parse<'a> for TypedefSyntax<'a> {
    fn parse(parser: Parser<'a>) -> Result<Self> {
        let mut l = parser.lookahead1();
        if l.peek::<wast::Id>() {
            Ok(TypedefSyntax::Ident(parser.parse()?))
        } else if l.peek::<BuiltinType>() {
            Ok(TypedefSyntax::Builtin(parser.parse()?))
        } else if l.peek::<kw::string>() {
            parser.parse::<kw::string>()?;
            Ok(TypedefSyntax::String)
        } else if l.peek::<kw::bool_>() {
            parser.parse::<kw::bool_>()?;
            Ok(TypedefSyntax::Bool)
        } else if l.peek::<wast::LParen>() {
            parser.parens(|parser| {
                let mut l = parser.lookahead1();
                if l.peek::<kw::r#enum>() {
                    Ok(TypedefSyntax::Enum(parser.parse()?))
                } else if l.peek::<kw::tuple>() {
                    Ok(TypedefSyntax::Tuple(parser.parse()?))
                } else if l.peek::<kw::expected>() {
                    Ok(TypedefSyntax::Expected(parser.parse()?))
                } else if l.peek::<kw::option>() {
                    Ok(TypedefSyntax::Option(parser.parse()?))
                } else if l.peek::<kw::flags>() {
                    Ok(TypedefSyntax::Flags(parser.parse()?))
                } else if l.peek::<kw::record>() {
                    Ok(TypedefSyntax::Record(parser.parse()?))
                } else if l.peek::<kw::r#union>() {
                    Ok(TypedefSyntax::Union(parser.parse()?))
                } else if l.peek::<kw::variant>() {
                    Ok(TypedefSyntax::Variant(parser.parse()?))
                } else if l.peek::<kw::handle>() {
                    Ok(TypedefSyntax::Handle(parser.parse()?))
                } else if l.peek::<kw::in_buffer>() || l.peek::<kw::out_buffer>() {
                    Ok(TypedefSyntax::Buffer(parser.parse()?))
                } else if l.peek::<kw::list>() {
                    parser.parse::<kw::list>()?;
                    Ok(TypedefSyntax::List(Box::new(parser.parse()?)))
                } else if l.peek::<annotation::witx>() {
                    parser.parse::<annotation::witx>()?;
                    let mut l = parser.lookahead1();
                    if l.peek::<kw::const_pointer>() {
                        parser.parse::<kw::const_pointer>()?;
                        Ok(TypedefSyntax::ConstPointer(Box::new(parser.parse()?)))
                    } else if l.peek::<kw::pointer>() {
                        parser.parse::<kw::pointer>()?;
                        Ok(TypedefSyntax::Pointer(Box::new(parser.parse()?)))
                    } else if l.peek::<kw::usize>() {
                        parser.parse::<kw::usize>()?;
                        Ok(TypedefSyntax::Builtin(BuiltinType::U32 {
                            lang_ptr_size: true,
                        }))
                    } else if l.peek::<kw::char8>() {
                        parser.parse::<kw::char8>()?;
                        Ok(TypedefSyntax::Builtin(BuiltinType::U8 {
                            lang_c_char: true,
                        }))
                    } else {
                        Err(l.error())
                    }
                } else {
                    Err(l.error())
                }
            })
        } else {
            Err(l.error())
        }
    }
}

#[derive(Debug, Clone, PartialEq, Eq)]
pub struct EnumSyntax<'a> {
    pub repr: Option<BuiltinType>,
    pub members: Vec<Documented<'a, wast::Id<'a>>>,
}

impl<'a> Parse<'a> for EnumSyntax<'a> {
    fn parse(parser: Parser<'a>) -> Result<Self> {
        parser.parse::<kw::r#enum>()?;
        let repr = if parser.peek2::<annotation::witx>() {
            Some(parser.parens(|p| {
                p.parse::<annotation::witx>()?;
                p.parse::<kw::tag>()?;
                p.parse()
            })?)
        } else {
            None
        };
        let mut members = Vec::new();
        members.push(parser.parse()?);
        while !parser.is_empty() {
            members.push(parser.parse()?);
        }
        Ok(EnumSyntax { repr, members })
    }
}

#[derive(Debug, Clone, PartialEq, Eq)]
pub struct TupleSyntax<'a> {
    pub types: Vec<TypedefSyntax<'a>>,
}

impl<'a> Parse<'a> for TupleSyntax<'a> {
    fn parse(parser: Parser<'a>) -> Result<Self> {
        parser.parse::<kw::tuple>()?;
        let mut types = Vec::new();
        while !parser.is_empty() {
            types.push(parser.parse()?);
        }
        Ok(TupleSyntax { types })
    }
}

#[derive(Debug, Clone, PartialEq, Eq)]
pub struct ExpectedSyntax<'a> {
    pub ok: Option<Box<TypedefSyntax<'a>>>,
    pub err: Option<Box<TypedefSyntax<'a>>>,
}

impl<'a> Parse<'a> for ExpectedSyntax<'a> {
    fn parse(parser: Parser<'a>) -> Result<Self> {
        parser.parse::<kw::expected>()?;
        let ok = if !parser.is_empty() && !parser.peek2::<kw::error>() {
            Some(Box::new(parser.parse()?))
        } else {
            None
        };
        let err = parser.parens(|p| {
            p.parse::<kw::error>()?;
            Ok(if p.is_empty() {
                None
            } else {
                Some(Box::new(p.parse()?))
            })
        })?;
        Ok(ExpectedSyntax { ok, err })
    }
}

#[derive(Debug, Clone, PartialEq, Eq)]
pub struct OptionSyntax<'a> {
    pub ty: Box<TypedefSyntax<'a>>,
}

impl<'a> Parse<'a> for OptionSyntax<'a> {
    fn parse(parser: Parser<'a>) -> Result<Self> {
        parser.parse::<kw::option>()?;
        let ty = Box::new(parser.parse()?);
        Ok(OptionSyntax { ty })
    }
}

#[derive(Debug, Clone, PartialEq, Eq)]
pub struct ConstSyntax<'a> {
    pub ty: wast::Id<'a>,
    pub name: wast::Id<'a>,
    pub value: u64,
}

impl<'a> Parse<'a> for ConstSyntax<'a> {
    fn parse(parser: Parser<'a>) -> Result<Self> {
        parser.parse::<annotation::witx>()?;
        parser.parse::<kw::r#const>()?;
        let ty = parser.parse()?;
        let name = parser.parse()?;
        let value = parser.parse()?;
        Ok(ConstSyntax { ty, name, value })
    }
}

#[derive(Debug, Clone, PartialEq, Eq)]
pub struct ResourceSyntax<'a> {
    pub ident: wast::Id<'a>,
}

impl<'a> Parse<'a> for ResourceSyntax<'a> {
    fn parse(parser: Parser<'a>) -> Result<Self> {
        parser.parse::<kw::resource>()?;
        let ident = parser.parse()?;
        Ok(ResourceSyntax { ident })
    }
}

#[derive(Debug, Clone, PartialEq, Eq)]
pub struct FlagsSyntax<'a> {
    pub repr: Option<BuiltinType>,
    pub flags: Vec<Documented<'a, wast::Id<'a>>>,
}

impl<'a> Parse<'a> for FlagsSyntax<'a> {
    fn parse(parser: Parser<'a>) -> Result<Self> {
        parser.parse::<kw::flags>()?;
        let repr = if parser.peek2::<annotation::witx>() {
            Some(parser.parens(|p| {
                p.parse::<annotation::witx>()?;
                p.parse::<kw::repr>()?;
                p.parse()
            })?)
        } else {
            None
        };
        let mut flags = Vec::new();
        while !parser.is_empty() {
            flags.push(parser.parse()?);
        }
        Ok(FlagsSyntax { repr, flags })
    }
}

#[derive(Debug, Clone, PartialEq, Eq)]
pub struct RecordSyntax<'a> {
    pub fields: Vec<Documented<'a, FieldSyntax<'a>>>,
}

impl<'a> Parse<'a> for RecordSyntax<'a> {
    fn parse(parser: Parser<'a>) -> Result<Self> {
        parser.parse::<kw::record>()?;
        let mut fields = Vec::new();
        while !parser.is_empty() {
            fields.push(parser.parse()?);
        }
        Ok(RecordSyntax { fields })
    }
}

#[derive(Debug, Clone, PartialEq, Eq)]
pub struct FieldSyntax<'a> {
    pub name: wast::Id<'a>,
    pub type_: TypedefSyntax<'a>,
}

impl<'a> Parse<'a> for FieldSyntax<'a> {
    fn parse(parser: Parser<'a>) -> Result<Self> {
        parser.parens(|p| {
            p.parse::<kw::field>()?;
            let name = p.parse()?;
            let type_ = p.parse()?;
            Ok(FieldSyntax { name, type_ })
        })
    }
}

#[derive(Debug, Clone, PartialEq, Eq)]
pub struct UnionSyntax<'a> {
    pub tag: Option<Box<TypedefSyntax<'a>>>,
    pub fields: Vec<Documented<'a, TypedefSyntax<'a>>>,
}

impl<'a> Parse<'a> for UnionSyntax<'a> {
    fn parse(parser: Parser<'a>) -> Result<Self> {
        parser.parse::<kw::r#union>()?;
        let tag = if parser.peek2::<annotation::witx>() {
            Some(parser.parens(|p| {
                p.parse::<annotation::witx>()?;
                p.parse::<kw::tag>()?;
                p.parse().map(Box::new)
            })?)
        } else {
            None
        };
        let mut fields = Vec::new();
        while !parser.is_empty() {
            fields.push(parser.parse()?);
        }
        Ok(UnionSyntax { tag, fields })
    }
}

#[derive(Debug, Clone, PartialEq, Eq)]
pub struct VariantSyntax<'a> {
    pub tag: Option<Box<TypedefSyntax<'a>>>,
    pub cases: Vec<Documented<'a, CaseSyntax<'a>>>,
}

impl<'a> Parse<'a> for VariantSyntax<'a> {
    fn parse(parser: Parser<'a>) -> Result<Self> {
        parser.parse::<kw::variant>()?;
        let tag = if parser.peek2::<annotation::witx>() {
            Some(parser.parens(|p| {
                p.parse::<annotation::witx>()?;
                p.parse::<kw::tag>()?;
                p.parse().map(Box::new)
            })?)
        } else {
            None
        };
        let mut cases = Vec::new();
        while !parser.is_empty() {
            let comments = parser.parse()?;
            let item = parser.parens(|p| p.parse())?;
            cases.push(Documented { comments, item });
        }
        Ok(VariantSyntax { tag, cases })
    }
}

#[derive(Debug, Clone, PartialEq, Eq)]
pub struct CaseSyntax<'a> {
    pub name: wast::Id<'a>,
    pub ty: Option<TypedefSyntax<'a>>,
}

impl<'a> Parse<'a> for CaseSyntax<'a> {
    fn parse(parser: Parser<'a>) -> Result<Self> {
        parser.parse::<kw::case>()?;
        Ok(CaseSyntax {
            name: parser.parse()?,
            ty: if parser.is_empty() {
                None
            } else {
                Some(parser.parse()?)
            },
        })
    }
}

#[derive(Debug, Clone, PartialEq, Eq)]
<<<<<<< HEAD
pub struct HandleSyntax {}

impl<'a> Parse<'a> for HandleSyntax {
    fn parse(parser: Parser<'a>) -> Result<Self> {
        parser.parse::<kw::handle>()?;
        Ok(HandleSyntax {})
    }
}

#[derive(Debug, Clone, PartialEq, Eq)]
pub struct BufferSyntax<'a> {
    pub out: bool,
    pub ty: Box<TypedefSyntax<'a>>,
}

impl<'a> Parse<'a> for BufferSyntax<'a> {
    fn parse(parser: Parser<'a>) -> Result<Self> {
        let out = if parser.peek::<kw::in_buffer>() {
            parser.parse::<kw::in_buffer>()?;
            false
        } else {
            parser.parse::<kw::out_buffer>()?;
            true
        };
        let ty = Box::new(parser.parse()?);
        Ok(BufferSyntax { out, ty })
    }
}

#[derive(Debug, Clone, PartialEq, Eq)]
pub struct ModuleSyntax<'a> {
    pub name: wast::Id<'a>,
    pub decls: Vec<Documented<'a, ModuleDeclSyntax<'a>>>,
}

impl<'a> Parse<'a> for ModuleSyntax<'a> {
    fn parse(parser: Parser<'a>) -> Result<Self> {
        parser.parse::<kw::module>()?;
        let name = parser.parse()?;
        let mut decls = Vec::new();
        while !parser.is_empty() {
            decls.push(parser.parse()?);
        }
        Ok(ModuleSyntax { name, decls })
    }
}

#[derive(Debug, Clone, PartialEq, Eq)]
pub enum ModuleDeclSyntax<'a> {
    Import(ModuleImportSyntax<'a>),
    Export(InterfaceFuncSyntax<'a>),
}

impl<'a> Parse<'a> for ModuleDeclSyntax<'a> {
    fn parse(parser: Parser<'a>) -> Result<Self> {
        parser.parens(|p| {
            let mut l = p.lookahead1();
            if l.peek::<kw::import>() {
                Ok(ModuleDeclSyntax::Import(p.parse()?))
            } else if l.peek::<annotation::interface>() {
                Ok(ModuleDeclSyntax::Export(
                    InterfaceFuncSyntax::parse_interface(p)?,
                ))
            } else if l.peek::<kw::export>() {
                Ok(ModuleDeclSyntax::Export(InterfaceFuncSyntax::parse_export(
                    p,
                )?))
            } else {
                Err(l.error())
            }
        })
    }
}

#[derive(Debug, Clone)]
pub struct ModuleImportSyntax<'a> {
    pub name: &'a str,
    pub name_loc: wast::Span,
    pub type_: ImportTypeSyntax,
=======
pub struct HandleSyntax<'a> {
    pub resource: wast::Id<'a>,
>>>>>>> 834679b8
}

impl<'a> Parse<'a> for HandleSyntax<'a> {
    fn parse(parser: Parser<'a>) -> Result<Self> {
        parser.parse::<kw::handle>()?;
        let resource = parser.parse()?;
        Ok(HandleSyntax { resource })
    }
}

#[derive(Debug, Clone)]
<<<<<<< HEAD
pub struct InterfaceFuncSyntax<'a> {
    pub abi: Abi,
=======
pub struct FunctionSyntax<'a> {
>>>>>>> 834679b8
    pub export: &'a str,
    pub export_loc: wast::Span,
    pub params: Vec<Documented<'a, FieldSyntax<'a>>>,
    pub results: Vec<Documented<'a, FieldSyntax<'a>>>,
    pub noreturn: bool,
}

<<<<<<< HEAD
impl<'a> InterfaceFuncSyntax<'a> {
    fn parse_interface(parser: Parser<'a>) -> Result<Self> {
=======
impl<'a> Parse<'a> for FunctionSyntax<'a> {
    fn parse(parser: Parser<'a>) -> Result<Self> {
>>>>>>> 834679b8
        parser.parse::<annotation::interface>()?;
        parser.parse::<kw::func>()?;

        let (export_loc, export) = parser.parens(|p| {
            p.parse::<kw::export>()?;
            Ok((p.cur_span(), p.parse()?))
        })?;

        let (params, results, noreturn) = InterfaceFuncSyntax::parse_func_params(parser)?;

        Ok(InterfaceFuncSyntax {
            abi: Abi::Preview1,
            export,
            export_loc,
            params,
            results,
            noreturn,
        })
    }

    fn parse_export(parser: Parser<'a>) -> Result<Self> {
        parser.parse::<kw::export>()?;

        let export_loc = parser.cur_span();
        let export = parser.parse()?;

        let (params, results, noreturn) = parser.parens(|p| {
            p.parse::<kw::func>()?;
            InterfaceFuncSyntax::parse_func_params(parser)
        })?;

        Ok(InterfaceFuncSyntax {
            abi: Abi::Next,
            export,
            export_loc,
            params,
            results,
            noreturn,
        })
    }

    fn parse_func_params(
        parser: Parser<'a>,
    ) -> Result<(
        Vec<Documented<'a, FieldSyntax<'a>>>,
        Vec<Documented<'a, FieldSyntax<'a>>>,
        bool,
    )> {
        let mut params = Vec::new();
        let mut results = Vec::new();
        let mut noreturn = false;

        while !parser.is_empty() {
            let func_field = parser.parse::<Documented<FunctionField>>()?;
            match func_field.item {
                FunctionField::Param(item) => {
                    params.push(Documented {
                        comments: func_field.comments,
                        item,
                    });
                }
                FunctionField::Result(item) => {
                    results.push(Documented {
                        comments: func_field.comments,
                        item,
                    });
                }
                FunctionField::Noreturn => {
                    noreturn = true;
                }
            }
        }
<<<<<<< HEAD
        Ok((params, results, noreturn))
=======

        Ok(FunctionSyntax {
            export,
            export_loc,
            params,
            results,
            noreturn,
        })
>>>>>>> 834679b8
    }
}

enum FunctionField<'a> {
    Param(FieldSyntax<'a>),
    Result(FieldSyntax<'a>),
    Noreturn,
}

<<<<<<< HEAD
impl<'a> Parse<'a> for InterfaceFuncField<'a> {
=======
impl<'a> Parse<'a> for FunctionField<'a> {
>>>>>>> 834679b8
    fn parse(parser: Parser<'a>) -> Result<Self> {
        parser.parens(|p| {
            let mut l = p.lookahead1();
            if l.peek::<kw::param>() {
                parser.parse::<kw::param>()?;
                Ok(FunctionField::Param(FieldSyntax {
                    name: parser.parse()?,
                    type_: parser.parse()?,
                }))
            } else if l.peek::<kw::result>() {
                parser.parse::<kw::result>()?;
                Ok(FunctionField::Result(FieldSyntax {
                    name: parser.parse()?,
                    type_: parser.parse()?,
                }))
            } else if l.peek::<annotation::witx>() {
                parser.parse::<annotation::witx>()?;
                let mut l = parser.lookahead1();
                if l.peek::<kw::noreturn>() {
                    parser.parse::<kw::noreturn>()?;
                    Ok(FunctionField::Noreturn)
                } else {
                    Err(l.error())
                }
            } else {
                Err(l.error())
            }
        })
    }
}<|MERGE_RESOLUTION|>--- conflicted
+++ resolved
@@ -722,17 +722,6 @@
 }
 
 #[derive(Debug, Clone, PartialEq, Eq)]
-<<<<<<< HEAD
-pub struct HandleSyntax {}
-
-impl<'a> Parse<'a> for HandleSyntax {
-    fn parse(parser: Parser<'a>) -> Result<Self> {
-        parser.parse::<kw::handle>()?;
-        Ok(HandleSyntax {})
-    }
-}
-
-#[derive(Debug, Clone, PartialEq, Eq)]
 pub struct BufferSyntax<'a> {
     pub out: bool,
     pub ty: Box<TypedefSyntax<'a>>,
@@ -753,59 +742,8 @@
 }
 
 #[derive(Debug, Clone, PartialEq, Eq)]
-pub struct ModuleSyntax<'a> {
-    pub name: wast::Id<'a>,
-    pub decls: Vec<Documented<'a, ModuleDeclSyntax<'a>>>,
-}
-
-impl<'a> Parse<'a> for ModuleSyntax<'a> {
-    fn parse(parser: Parser<'a>) -> Result<Self> {
-        parser.parse::<kw::module>()?;
-        let name = parser.parse()?;
-        let mut decls = Vec::new();
-        while !parser.is_empty() {
-            decls.push(parser.parse()?);
-        }
-        Ok(ModuleSyntax { name, decls })
-    }
-}
-
-#[derive(Debug, Clone, PartialEq, Eq)]
-pub enum ModuleDeclSyntax<'a> {
-    Import(ModuleImportSyntax<'a>),
-    Export(InterfaceFuncSyntax<'a>),
-}
-
-impl<'a> Parse<'a> for ModuleDeclSyntax<'a> {
-    fn parse(parser: Parser<'a>) -> Result<Self> {
-        parser.parens(|p| {
-            let mut l = p.lookahead1();
-            if l.peek::<kw::import>() {
-                Ok(ModuleDeclSyntax::Import(p.parse()?))
-            } else if l.peek::<annotation::interface>() {
-                Ok(ModuleDeclSyntax::Export(
-                    InterfaceFuncSyntax::parse_interface(p)?,
-                ))
-            } else if l.peek::<kw::export>() {
-                Ok(ModuleDeclSyntax::Export(InterfaceFuncSyntax::parse_export(
-                    p,
-                )?))
-            } else {
-                Err(l.error())
-            }
-        })
-    }
-}
-
-#[derive(Debug, Clone)]
-pub struct ModuleImportSyntax<'a> {
-    pub name: &'a str,
-    pub name_loc: wast::Span,
-    pub type_: ImportTypeSyntax,
-=======
 pub struct HandleSyntax<'a> {
     pub resource: wast::Id<'a>,
->>>>>>> 834679b8
 }
 
 impl<'a> Parse<'a> for HandleSyntax<'a> {
@@ -817,12 +755,8 @@
 }
 
 #[derive(Debug, Clone)]
-<<<<<<< HEAD
-pub struct InterfaceFuncSyntax<'a> {
+pub struct FunctionSyntax<'a> {
     pub abi: Abi,
-=======
-pub struct FunctionSyntax<'a> {
->>>>>>> 834679b8
     pub export: &'a str,
     pub export_loc: wast::Span,
     pub params: Vec<Documented<'a, FieldSyntax<'a>>>,
@@ -830,54 +764,7 @@
     pub noreturn: bool,
 }
 
-<<<<<<< HEAD
-impl<'a> InterfaceFuncSyntax<'a> {
-    fn parse_interface(parser: Parser<'a>) -> Result<Self> {
-=======
-impl<'a> Parse<'a> for FunctionSyntax<'a> {
-    fn parse(parser: Parser<'a>) -> Result<Self> {
->>>>>>> 834679b8
-        parser.parse::<annotation::interface>()?;
-        parser.parse::<kw::func>()?;
-
-        let (export_loc, export) = parser.parens(|p| {
-            p.parse::<kw::export>()?;
-            Ok((p.cur_span(), p.parse()?))
-        })?;
-
-        let (params, results, noreturn) = InterfaceFuncSyntax::parse_func_params(parser)?;
-
-        Ok(InterfaceFuncSyntax {
-            abi: Abi::Preview1,
-            export,
-            export_loc,
-            params,
-            results,
-            noreturn,
-        })
-    }
-
-    fn parse_export(parser: Parser<'a>) -> Result<Self> {
-        parser.parse::<kw::export>()?;
-
-        let export_loc = parser.cur_span();
-        let export = parser.parse()?;
-
-        let (params, results, noreturn) = parser.parens(|p| {
-            p.parse::<kw::func>()?;
-            InterfaceFuncSyntax::parse_func_params(parser)
-        })?;
-
-        Ok(InterfaceFuncSyntax {
-            abi: Abi::Next,
-            export,
-            export_loc,
-            params,
-            results,
-            noreturn,
-        })
-    }
-
+impl<'a> FunctionSyntax<'a> {
     fn parse_func_params(
         parser: Parser<'a>,
     ) -> Result<(
@@ -909,18 +796,49 @@
                 }
             }
         }
-<<<<<<< HEAD
         Ok((params, results, noreturn))
-=======
-
-        Ok(FunctionSyntax {
-            export,
-            export_loc,
-            params,
-            results,
-            noreturn,
-        })
->>>>>>> 834679b8
+    }
+}
+
+impl<'a> Parse<'a> for FunctionSyntax<'a> {
+    fn parse(parser: Parser<'a>) -> Result<Self> {
+        if parser.parse::<Option<kw::export>>()?.is_some() {
+            let export_loc = parser.cur_span();
+            let export = parser.parse()?;
+
+            let (params, results, noreturn) = parser.parens(|p| {
+                p.parse::<kw::func>()?;
+                FunctionSyntax::parse_func_params(parser)
+            })?;
+
+            Ok(FunctionSyntax {
+                abi: Abi::Next,
+                export,
+                export_loc,
+                params,
+                results,
+                noreturn,
+            })
+        } else {
+            parser.parse::<annotation::interface>()?;
+            parser.parse::<kw::func>()?;
+
+            let (export_loc, export) = parser.parens(|p| {
+                p.parse::<kw::export>()?;
+                Ok((p.cur_span(), p.parse()?))
+            })?;
+
+            let (params, results, noreturn) = FunctionSyntax::parse_func_params(parser)?;
+
+            Ok(FunctionSyntax {
+                abi: Abi::Preview1,
+                export,
+                export_loc,
+                params,
+                results,
+                noreturn,
+            })
+        }
     }
 }
 
@@ -930,11 +848,7 @@
     Noreturn,
 }
 
-<<<<<<< HEAD
-impl<'a> Parse<'a> for InterfaceFuncField<'a> {
-=======
 impl<'a> Parse<'a> for FunctionField<'a> {
->>>>>>> 834679b8
     fn parse(parser: Parser<'a>) -> Result<Self> {
         parser.parens(|p| {
             let mut l = p.lookahead1();
