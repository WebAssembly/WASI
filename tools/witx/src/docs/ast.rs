--- conflicted
+++ resolved
@@ -38,8 +38,8 @@
             format!(
                 "{}\nSize: {}\n\nAlignment: {}\n",
                 &d.docs,
-                &d.mem_size(),
-                &d.mem_align()
+                &d.mem_size(false),
+                &d.mem_align(false)
             )
             .as_str(),
         ));
@@ -76,17 +76,7 @@
                 heading.new_level_down(),
                 name,
                 name,
-<<<<<<< HEAD
-                format!(
-                    "{}\nSize: {}\n\nAlignment: {}\n",
-                    &d.docs,
-                    &d.mem_size(false),
-                    &d.mem_align(false)
-                )
-                .as_str(),
-=======
                 &func.docs,
->>>>>>> 834679b8
             ));
             func.generate(child.clone());
         }
@@ -118,6 +108,7 @@
                 }
             }
             Type::List(t) | Type::ConstPointer(t) | Type::Pointer(t) => add_types(types, t),
+            Type::Buffer(b) => add_types(types, &b.tref),
             Type::Handle(_) | Type::Builtin(_) => {}
         }
     }
