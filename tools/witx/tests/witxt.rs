--- conflicted
+++ resolved
@@ -13,13 +13,8 @@
 use std::path::{Path, PathBuf};
 use std::str;
 use std::sync::atomic::{AtomicUsize, Ordering::SeqCst};
-<<<<<<< HEAD
 use wast::parser::{self, Cursor, Parse, ParseBuffer, Parser, Peek};
-use witx::{Documentation, Instruction, Representable, WasmType};
-=======
-use wast::parser::{self, Parse, ParseBuffer, Parser};
 use witx::{Instruction, WasmType};
->>>>>>> 834679b8
 
 fn main() {
     let tests = find_tests();
@@ -196,9 +191,7 @@
                 abis,
                 ..
             } => {
-<<<<<<< HEAD
-                let doc = witx.document(contents, test)?;
-                let module = doc.modules().next().ok_or_else(|| anyhow!("no modules"))?;
+                let module = witx.module(contents, test)?;
                 let func = module.funcs().next().ok_or_else(|| anyhow!("no funcs"))?;
                 for (mode, wasm_params, wasm_results) in wasm_signatures.iter() {
                     let sig = func.wasm_signature(*mode);
@@ -221,32 +214,9 @@
                         contents,
                         next_rp: 0,
                     };
-                    func.call(&module.name, abi.mode, &mut check);
+                    func.call(module.name(), abi.mode, &mut check);
                     check.check()?;
                 }
-=======
-                let m = witx.module(contents, test)?;
-                let func = m.funcs().next().ok_or_else(|| anyhow!("no funcs"))?;
-
-                let (params, results) = func.wasm_signature();
-                if params != wasm_params {
-                    bail!("expected params {:?}, found {:?}", wasm_params, params);
-                }
-                if results != wasm_results {
-                    bail!("expected results {:?}, found {:?}", wasm_results, results);
-                }
-
-                let mut check = AbiBindgen {
-                    abi: wasm.instrs.iter(),
-                    err: None,
-                    contents,
-                };
-                func.call_wasm(m.name(), &mut check);
-                check.check()?;
-                check.abi = interface.instrs.iter();
-                func.call_interface(m.name(), &mut check);
-                check.check()?;
->>>>>>> 834679b8
             }
         }
         Ok(())
