--- conflicted
+++ resolved
@@ -30,11 +30,8 @@
 1. Proposals and discussions
     1. Better OS-agnosticism with I/O Types (Dan Gohman) ([slides] [html files])
 
-<<<<<<< HEAD
 [slides]: presentations/2021-03-25-gohman-io-types.pdf
 [html files]: presentations/2021-03-25-gohman-io-types/index.html
-=======
-[slides]: presentations/2021-03-25-gohman-io-types/index.html
 
 ## Notes
 ### Attendees
@@ -146,5 +143,4 @@
 
 **Dan Gohman:** Some of it is in the host system. And some of it is pushing it out to outer parts of the program. Inner modules might be pure compute, with outer modules using wasi-filesystem. General theme is pushing that all the way out, to either those outer modules or the host.
 
-**Matt Butcher:** Wanted to give unambiguous feedback that we’re really excited and that you’ve hit on an abstraction that we think is really workable.
->>>>>>> 1d369e0c
+**Matt Butcher:** Wanted to give unambiguous feedback that we’re really excited and that you’ve hit on an abstraction that we think is really workable.