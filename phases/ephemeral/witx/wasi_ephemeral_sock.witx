--- conflicted
+++ resolved
@@ -194,34 +194,9 @@
     (param $buf (@witx pointer u8))
     (param $buf_len $size)
     ;;; Message flags.
-<<<<<<< HEAD
-    (param $flags $riflags)
-    (result $error $errno)
-    (result $bufused $size)
-  )
-
-  ;;; Receive a message from a socket.
-  ;;;
-  ;;; The address buffer must be at least the size of addr_t.
-  ;;;
-  ;;; Note: This is similar to `recvfrom` in POSIX.
-  (@interface func (export "recv_from")
-    (param $fd $fd)
-    ;;; The buffer where data will be stored
-    (param $buf (@witx pointer u8))
-    (param $buf_len $size)
-    ;;; The address of origin for the message
-    (param $addr_buf (@witx pointer u8))
-    (param $addr_buf_len $size)
-    ;;; Message flags.
-    (param $flags $riflags)
-    (result $error $errno)
-    (result $bufused $size)
-=======
     (param $ri_flags $riflags)
     ;;; Number of bytes stored in ri_data and message flags.
     (result $error (expected (tuple $size $roflags) (error $errno)))
->>>>>>> 3423c9c8
   )
 
   ;;; Send a message on a socket.
@@ -232,32 +207,9 @@
     (param $buf (@witx pointer u8))
     (param $buf_len $size)
     ;;; Message flags.
-    (param $flags $siflags)
-    (result $error $errno)
-    ;;; Number of bytes transmitted.
-    (result $bufused $size)
-  )
-
-  ;;; Send a message on a socket.
-  ;;; Note: This is similar to `sendto` in POSIX.
-  (@interface func (export "send_to")
-    (param $fd $fd)
-    ;;; The buffer where data will be stored
-    (param $buf (@witx pointer u8))
-    (param $buf_len $size)
-    ;;; Address of the socket to send message to
-    (param $addr (@witx pointer $addr))
-    ;;; Message flags.
-<<<<<<< HEAD
-    (param $flags $siflags)
-    (result $error $errno)
-    ;;; Number of bytes transmitted.
-    (result $bufused $size)
-=======
     (param $si_flags $siflags)
     ;;; Number of bytes transmitted.
     (result $error (expected $size (error $errno)))
->>>>>>> 3423c9c8
   )
 
   ;;; Shut down socket send and receive channels.
