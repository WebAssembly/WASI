--- conflicted
+++ resolved
@@ -455,7 +455,6 @@
 If [`rights::fd_read`](#rights.fd_read) is set, includes the right to invoke `poll_oneoff` to subscribe to [`eventtype::fd_read`](#eventtype.fd_read).
 If [`rights::fd_write`](#rights.fd_write) is set, includes the right to invoke `poll_oneoff` to subscribe to [`eventtype::fd_write`](#eventtype.fd_write).
 
-<<<<<<< HEAD
 - <a href="#rights.sock_connect" name="rights.sock_connect"></a> `sock_connect`
 Connect to an address
 
@@ -485,12 +484,10 @@
 
 - <a href="#rights.sock_send_to" name="rights.sock_send_to"></a> `sock_send_to`
 Send datagram on a socket
-=======
 Bit: 29
 
 - <a href="#rights.sock_shutdown" name="rights.sock_shutdown"></a> `sock_shutdown`: `bool`
 The right to invoke `sock_shutdown`.
->>>>>>> 3423c9c8
 
 Bit: 30
 
@@ -633,14 +630,11 @@
 - <a href="#filetype.fifo" name="filetype.fifo"></a> `fifo`
 The file descriptor or file refers to a FIFO.
 
-<<<<<<< HEAD
 - <a href="#filetype.address_pool" name="filetype.address_pool"></a> `address_pool`
 Address pool
 
 ## <a href="#dirent" name="dirent"></a> `dirent`: Struct
-=======
 ## <a href="#dirent" name="dirent"></a> `dirent`: `Record`
->>>>>>> 3423c9c8
 A directory entry.
 
 Size: 24
@@ -1178,7 +1172,6 @@
 - <a href="#roflags.recv_data_truncated" name="roflags.recv_data_truncated"></a> `recv_data_truncated`: `bool`
 Returned by `sock_recv`: Message data has been truncated.
 
-<<<<<<< HEAD
 ## <a href="#sock_type" name="sock_type"></a> `sock_type`: Enum(`u8`)
 Socket type
 
@@ -1341,9 +1334,7 @@
 
 - <a href="#address_family.inet6" name="address_family.inet6"></a> `inet6`
 IP v6
-=======
 Bit: 0
->>>>>>> 3423c9c8
 
 ## <a href="#siflags" name="siflags"></a> `siflags`: `u16`
 Flags provided to `sock_send`. As there are currently no flags
@@ -2673,7 +2664,6 @@
 
 ---
 
-<<<<<<< HEAD
 #### <a href="#addr_local" name="addr_local"></a> `addr_local(fd: fd, buf: Pointer<u8>, buf_len: size) -> errno`
 Returns the local address to which the socket is bound.
 
@@ -2965,9 +2955,7 @@
 ---
 
 #### <a href="#recv" name="recv"></a> `recv(fd: fd, buf: Pointer<u8>, buf_len: size, flags: riflags) -> (errno, size)`
-=======
 #### <a href="#recv" name="recv"></a> `recv(fd: fd, ri_data: iovec_array, ri_flags: riflags) -> Result<(size, roflags), errno>`
->>>>>>> 3423c9c8
 Receive a message from a socket.
 Note: This is similar to [`recv`](#recv) in POSIX.
 
@@ -2986,8 +2974,24 @@
 - <a href="#recv.error" name="recv.error"></a> `error`: `Result<(size, roflags), errno>`
 Number of bytes stored in ri_data and message flags.
 
-<<<<<<< HEAD
 - <a href="#recv.bufused" name="recv.bufused"></a> `bufused`: [`size`](#size)
+###### Variant Layout
+- size: 12
+- align: 4
+- tag_size: 4
+###### Variant cases
+- <a href="#recv.error.ok" name="recv.error.ok"></a> `ok`: `(size, roflags)`
+
+####### Record members
+- <a href="#recv.error.ok.0" name="recv.error.ok.0"></a> `0`: [`size`](#size)
+
+Offset: 0
+
+- <a href="#recv.error.ok.1" name="recv.error.ok.1"></a> `1`: [`roflags`](#roflags)
+
+Offset: 4
+
+- <a href="#recv.error.err" name="recv.error.err"></a> `err`: [`errno`](#errno)
 
 
 ---
@@ -3014,25 +3018,6 @@
 
 - <a href="#recv_from.flags" name="recv_from.flags"></a> `flags`: [`riflags`](#riflags)
 Message flags.
-=======
-###### Variant Layout
-- size: 12
-- align: 4
-- tag_size: 4
-###### Variant cases
-- <a href="#recv.error.ok" name="recv.error.ok"></a> `ok`: `(size, roflags)`
-
-####### Record members
-- <a href="#recv.error.ok.0" name="recv.error.ok.0"></a> `0`: [`size`](#size)
-
-Offset: 0
-
-- <a href="#recv.error.ok.1" name="recv.error.ok.1"></a> `1`: [`roflags`](#roflags)
-
-Offset: 4
-
-- <a href="#recv.error.err" name="recv.error.err"></a> `err`: [`errno`](#errno)
->>>>>>> 3423c9c8
 
 ##### Results
 - <a href="#recv_from.error" name="recv_from.error"></a> `error`: [`errno`](#errno)
@@ -3042,11 +3027,8 @@
 
 ---
 
-<<<<<<< HEAD
 #### <a href="#send" name="send"></a> `send(fd: fd, buf: Pointer<u8>, buf_len: size, flags: siflags) -> (errno, size)`
-=======
 #### <a href="#send" name="send"></a> `send(fd: fd, si_data: ciovec_array, si_flags: siflags) -> Result<size, errno>`
->>>>>>> 3423c9c8
 Send a message on a socket.
 Note: This is similar to [`send`](#send) in POSIX.
 
@@ -3062,7 +3044,6 @@
 Message flags.
 
 ##### Results
-<<<<<<< HEAD
 - <a href="#send.error" name="send.error"></a> `error`: [`errno`](#errno)
 
 - <a href="#send.bufused" name="send.bufused"></a> `bufused`: [`size`](#size)
@@ -3093,9 +3074,7 @@
 - <a href="#send_to.error" name="send_to.error"></a> `error`: [`errno`](#errno)
 
 - <a href="#send_to.bufused" name="send_to.bufused"></a> `bufused`: [`size`](#size)
-=======
 - <a href="#send.error" name="send.error"></a> `error`: `Result<size, errno>`
->>>>>>> 3423c9c8
 Number of bytes transmitted.
 
 ###### Variant Layout
